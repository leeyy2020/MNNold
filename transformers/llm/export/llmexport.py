--- conflicted
+++ resolved
@@ -2481,19 +2481,12 @@
             'assistant_suffix': '',
         }
         # just for test
-<<<<<<< HEAD
-        if 'Qwen' in self.path or 'Qwen2' in self.path or 'reader' in self.path:
+        if 'Qwen' in self.path or 'Qwen2' in self.path or 'QwQ' in self.path or 'reader' in self.path:
             template['system'] = '<|im_start|>system\n{query}<|im_end|>\n'
             template['user'] = '<|im_start|>user\n{query}<|im_end|>\n'
             template['assistant_prefix'] = '<|im_start|>assistant\n'
             template['assistant_suffix'] = '<|im_end|>\n'
             return template
-=======
-        if 'Qwen2' in self.path or 'QwQ' in self.path or 'reader' in self.path:
-            return f'<|im_start|>user\n{query}<|im_end|>\n<|im_start|>assistant\n'
-        if 'Qwen' in self.path:
-            return f'\n<|im_start|>user\n{query}<|im_end|>\n<|im_start|>assistant\n'
->>>>>>> 98ba45b4
         if 'Baichuan2' in self.path:
             template['user'] = '<reserved_106>{query}<reserved_107>'
             return template
